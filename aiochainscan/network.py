--- conflicted
+++ resolved
@@ -33,24 +33,15 @@
         retry_options: RetryOptionsBase | None = None,
     ) -> None:
         self._url_builder = url_builder
-<<<<<<< HEAD
-        self._loop: AbstractEventLoop | None
-=======
->>>>>>> af27ec05
         if loop is not None:
             self._loop = loop
         else:
             try:
                 self._loop = asyncio.get_running_loop()
             except RuntimeError:
-<<<<<<< HEAD
-                # Defer binding to an event loop until the first awaited request.
-                self._loop = None
-=======
                 # Allow constructing the client in a thread without an active loop; the
                 # actual loop will be picked up when the first request is awaited.
                 self._loop = asyncio.get_event_loop()
->>>>>>> af27ec05
         self._timeout = self._prepare_timeout(timeout)
         self._proxy = proxy
         self._throttler: AbstractAsyncContextManager[Any] = throttler or Throttler(
