--- conflicted
+++ resolved
@@ -42,16 +42,6 @@
         retry_options: RetryOptionsBase | None = None,
     ) -> None:
         self._url_builder = url_builder
-<<<<<<< HEAD
-        # Store the loop hint supplied by the caller. When ``None`` we will bind lazily on the
-        # first awaited request in order to avoid capturing an inactive placeholder loop created
-        # by ``asyncio.get_event_loop`` when no loop is running yet.
-        self._loop: AbstractEventLoop | None = loop
-        # Track which loop the retry client is currently bound to so we can rebuild it if calls
-        # arrive from a different running loop (e.g. when using ``asyncio.run`` from multiple
-        # threads during tests).
-        self._bound_loop: AbstractEventLoop | None = None
-=======
         if loop is not None:
             self._loop = loop
         else:
@@ -61,7 +51,6 @@
                 # Allow constructing the client in a thread without an active loop; the
                 # actual loop will be picked up when the first request is awaited.
                 self._loop = asyncio.get_event_loop()
->>>>>>> 48c00f59
         self._timeout = self._prepare_timeout(timeout)
         self._proxy = proxy
         self._throttler: AbstractAsyncContextManager[Any] = throttler or Throttler(
