--- conflicted
+++ resolved
@@ -79,11 +79,7 @@
 
 def test_no_loop(ub):
     network = Network(ub, None, None, None, None, None)
-<<<<<<< HEAD
-    assert network._loop is None
-=======
     assert network._loop is not None
->>>>>>> 48c00f59
 
 
 @pytest.mark.asyncio
@@ -129,35 +125,6 @@
     throttler_enter = AsyncMock()
     throttler_exit = AsyncMock()
     nw._throttler = AsyncMock()
-<<<<<<< HEAD
-    nw._throttler.__aenter__ = throttler_enter
-    nw._throttler.__aexit__ = throttler_exit
-
-    retry_client = object()
-    for method in (METH_GET, METH_POST):
-        context = MagicMock()
-        response = MagicMock()
-        context.__aenter__ = AsyncMock(return_value=response)
-        context.__aexit__ = AsyncMock(return_value=None)
-        handle_mock = AsyncMock()
-
-        with patch.object(nw, '_get_retry_client', new=AsyncMock(return_value=retry_client)):
-            with patch.object(nw, '_aiohttp_request', new=MagicMock(return_value=context)) as request_mock:
-                with patch.object(nw, '_handle_response', new=handle_mock):
-                    await nw._request(method)
-
-        throttler_enter.assert_awaited()
-        request_mock.assert_called_with(
-            retry_client,
-            method,
-            None,
-            None,
-            None,
-        )
-        context.__aenter__.assert_awaited_once()
-        context.__aexit__.assert_awaited_once()
-        handle_mock.assert_awaited_once_with(response)
-=======
     nw._throttler.__aenter__ = throttler_mock
 
     get_mock = AsyncMock()
@@ -179,7 +146,6 @@
             url='https://api.etherscan.io/v2/api', params=None, headers=None, proxies=None, data=None
         )
         h.assert_called_once()
->>>>>>> 48c00f59
 
     assert throttler_enter.await_count == 2
     assert throttler_exit.await_count == 2
